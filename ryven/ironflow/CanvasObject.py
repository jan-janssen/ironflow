from __future__ import annotations

from ipycanvas import Canvas, hold_canvas
import ipywidgets as widgets
import numpy as np
from IPython.display import display

from .NodeWidget import CanvasLayout, NodeWidget, PortWidget, BaseCanvasWidget, ButtonNodeWidget
from .NodeWidgets import NodeWidgets
from .has_session import HasSession

from typing import TYPE_CHECKING, Optional, Union, List
if TYPE_CHECKING:
    from Gui import GUI
    from ryven.NENV import Node
    Number = Union[int, float]

__author__ = "Joerg Neugebauer"
__copyright__ = (
    "Copyright 2020, Max-Planck-Institut für Eisenforschung GmbH - "
    "Computational Materials Design (CM) Department"
)
__version__ = "0.1"
__maintainer__ = "Joerg Neugebauer"
__email__ = "janssen@mpie.de"
__status__ = "production"
__date__ = "May 10, 2022"


gui_modes = ["(M)ove Node", "Add (C)onnection", "(N)one"]
mode_move, mode_connect, mode_none = gui_modes


class CanvasObject(HasSession):
    def __init__(self, gui: Optional[GUI] = None, width: int = 2000, height: int = 1000):
        self.gui = gui
        super().__init__(self.gui.session)
        self._width, self._height = width, height

        self._col_background = "black"  # "#584f4e"
        self._col_node_header = "blue"  # "#38a8a4"
        self._col_node_selected = "#9dcea6"
        self._col_node_unselected = "#dee7bc"

        self._font_size = 30
        self._node_box_size = 160, 70

        self._canvas = Canvas(width=width, height=height)
        self._canvas.fill_style = self._col_background
        self._canvas.fill_rect(0, 0, width, height)
        self._canvas.layout.width = "100%"
        self._canvas.layout.height = "auto"

        self.objects_to_draw = []
        self.connections = []

        self._canvas.on_mouse_down(self.handle_mouse_down)
        self._canvas.on_mouse_move(self.handle_mouse_move)
        self._canvas.on_key_down(self.handle_keyboard_event)

        self.x = 0
        self.y = 0

        self._last_selected_object = None
        self._last_selected_port = None

        self._connection_in = None
        self._node_widget = None

        self._object_to_gui_dict = {}

<<<<<<< HEAD
=======
    @property
    def canvas(self):
        return self._canvas

>>>>>>> 86a8bac4
    def draw_connection(self, port_1: int, port_2: int) -> None:
        # i_out, i_in = path
        # out = self.objects_to_draw[i_out]
        # inp = self.objects_to_draw[i_in]
        out = self._object_to_gui_dict[port_1]
        inp = self._object_to_gui_dict[port_2]

        canvas = self._canvas
        canvas.stroke_style = "white"
        canvas.line_width = 3
        canvas.move_to(out.x, out.y)
        canvas.line_to(inp.x, inp.y)
        canvas.stroke()

    def _built_object_to_gui_dict(self) -> None:
        self._object_to_gui_dict = {}
        for n in self.objects_to_draw:
            self._object_to_gui_dict[n.node] = n
            for p in n.objects_to_draw:
                if hasattr(p, "port"):
                    self._object_to_gui_dict[p.port] = p

    def canvas_restart(self) -> None:
        self._canvas.clear()
        self._canvas.fill_style = self._col_background
        self._canvas.fill_rect(0, 0, self._width, self._height)

    def handle_keyboard_event(self, key: str, shift_key, ctrl_key, meta_key) -> None:
        if key == "Delete":
            self.delete_selected()
        elif key == "m":
            self.gui.mode_dropdown.value = mode_move
        elif key == "c":
            self.deselect_all()
            self.gui.mode_dropdown.value = mode_connect
        elif key == "n":
            self.gui.mode_dropdown.value = mode_none

    def set_connection(self, ind_node: int) -> None:
        if self._connection_in is None:
            self._connection_in = ind_node
        else:
            out = self.objects_to_draw[self._connection_in].node.outputs[0]
            inp = self.objects_to_draw[ind_node].node.inputs[-1]
            if self.flow.connect_nodes(inp, out) is None:
                i_con = self.connections.index([self._connection_in, ind_node])
                del self.connections[i_con]
            else:
                self.connections.append([self._connection_in, ind_node])

            self._connection_in = None
            self.deselect_all()

    def deselect_all(self) -> None:
        [o.set_selected(False) for o in self.objects_to_draw if o.selected]
        self.redraw()

    def handle_mouse_down(self, x: Number, y: Number):
        sel_object = self.get_element_at_xy(x, y)
        self._selected_object = sel_object
        if sel_object is not None:
            sel_object.set_selected(not sel_object.selected)
            if sel_object.selected:
                if self._last_selected_object is not None:
                    self._last_selected_object.set_selected(False)
                self._last_selected_object = sel_object
                if isinstance(sel_object, NodeWidget):
                    self._handle_node_select(sel_object)
                elif isinstance(sel_object, PortWidget):
                    self._handle_port_select(sel_object)

                if hasattr(sel_object, "handle_select"):
                    sel_object.handle_select(sel_object)

            else:
                self._last_selected_object = None
        else:
            self.add_node(x, y, self.gui._selected_node)
            self._built_object_to_gui_dict()

        self._x0_mouse = x
        self._y0_mouse = y
        self.redraw()

    def _handle_node_select(self, sel_object: NodeWidget) -> None:
        self._node_widget = NodeWidgets(sel_object.node, self.gui).draw()
        with self.gui.out_status:
            self.gui.out_status.clear_output()
            display(self._node_widget)  # PyCharm nit is invalid, display takes *args is why it claims to want a tuple

    def _handle_port_select(self, sel_object: PortWidget) -> None:
        if self._last_selected_port is None:
            self._last_selected_port = sel_object.port
        else:
            self.flow.connect_nodes(self._last_selected_port, sel_object.port)
            self._last_selected_port = None
            self.deselect_all()

    def get_element_at_xy(self, x_in: Number, y_in: Number) -> Union[BaseCanvasWidget, None]:
        for o in self.objects_to_draw:
            if o.is_selected(x_in, y_in):
                return o.get_element_at_xy(x_in, y_in)
        return None

    def get_selected_objects(self) -> List[BaseCanvasWidget]:
        return [o for o in self.objects_to_draw if o.selected]

    def handle_mouse_move(self, x: Number, y: Number) -> None:
        if self.gui.mode_dropdown.value == mode_move:
            # dx = x - self._x0_mouse
            # dy = y - self._y0_mouse
            # self._x0_mouse, self._y0_mouse = x, y

            if [o for o in self.objects_to_draw if o.selected]:
                with hold_canvas(self._canvas):
                    # [o.add_x_y(dx, dy) for o in self.objects_to_draw if o.selected]
                    [o.set_x_y(x, y) for o in self.objects_to_draw if o.selected]
                    self.redraw()

    def redraw(self) -> None:
        self.canvas_restart()
        with hold_canvas(self._canvas):
            self.canvas_restart()
            [o.draw() for o in self.objects_to_draw]
            for c in self.flow.connections:
                self.draw_connection(c.inp, c.out)

    def load_node(self, x: Number, y: Number, node: Node) -> NodeWidget:
        #    print ('node: ', node.identifier, node.GLOBAL_ID)

        layout = CanvasLayout(
            font_size=20,
            width=200,
            height=100,
            background_color="gray",
            selected_color="green",
        )

        if hasattr(node, "main_widget_class"):
            if node.main_widget_class is not None:
                # node.title = str(node.main_widget_class)
                f = eval(node.main_widget_class)
                s = f(x, y, parent=self, node=node, layout=layout)
            else:
                s = NodeWidget(x, y, parent=self, node=node, layout=layout)
            # print ('s: ', s)
        else:
            s = NodeWidget(x, y, parent=self, node=node, layout=layout)

        self.objects_to_draw.append(s)
        return s

    def add_node(self, x: Number, y: Number, node: Node):
        n = self.flow.create_node(node)
        print("node: ", n.identifier, n.GLOBAL_ID)
        self.load_node(x, y, n)

        self.redraw()

    def delete_selected(self) -> None:
        for o in self.objects_to_draw:
            if o.selected:
                self.objects_to_draw.remove(o)
                self._remove_node_from_flow(o.node)
        self.redraw()

    def _remove_node_from_flow(self, node: Node) -> None:
        for c in self.flow.connections[::-1]:  # Reverse to make sure we traverse whole thing even if we delete
            # TODO: Can we be more efficient than looping over all nodes?
            if (c.inp.node == node) or (c.out.node == node):
                self.flow.remove_connection(c)
        self.flow.remove_node(node)<|MERGE_RESOLUTION|>--- conflicted
+++ resolved
@@ -69,13 +69,10 @@
 
         self._object_to_gui_dict = {}
 
-<<<<<<< HEAD
-=======
     @property
     def canvas(self):
         return self._canvas
 
->>>>>>> 86a8bac4
     def draw_connection(self, port_1: int, port_2: int) -> None:
         # i_out, i_in = path
         # out = self.objects_to_draw[i_out]
