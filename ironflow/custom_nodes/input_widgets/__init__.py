--- conflicted
+++ resolved
@@ -3,8 +3,4 @@
 # Distributed under the terms of "New BSD License", see the LICENSE file.
 """
 Widgets with which to populate the `input_widget` field of a new `ironflow.model.node.Node`.
-<<<<<<< HEAD
-"""
-=======
-"""
->>>>>>> 3124dc64
+"""