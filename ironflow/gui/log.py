--- conflicted
+++ resolved
@@ -13,12 +13,8 @@
 
 import ipywidgets as widgets
 from pyiron_base.interfaces.singleton import Singleton
-<<<<<<< HEAD
-from typing import TYPE_CHECKING
-=======
 
 from ironflow.gui.base import Screen
->>>>>>> efed0d98
 
 if TYPE_CHECKING:
     from ironflow.model.model import HasSession
@@ -37,7 +33,6 @@
 
 
 class LogController(metaclass=Singleton):
-<<<<<<< HEAD
     """
     Singleton pattern ensures that whatever `sys.stdout/err` was at the beginning of the session gets preserved.
     """
@@ -46,37 +41,6 @@
         self._stdoutput = StdOutPut()
         self._standard_stdout = sys.stdout
         self._standard_stderr = sys.stderr
-
-    @property
-    def output(self):
-        return self._stdoutput.output
-
-    def log_to_display(self):
-        sys.stdout = self._stdoutput
-        sys.stderr = self._stdoutput
-
-    def log_to_stdout(self):
-        sys.stdout = self._standard_stdout
-        sys.stderr = self._standard_stderr
-
-
-class LogScreen:
-=======
->>>>>>> efed0d98
-    """
-    Singleton pattern ensures that whatever `sys.stdout/err` was at the beginning of the session gets preserved.
-    """
-
-<<<<<<< HEAD
-    def __init__(self, gui: GUI, enable_ryven_log: bool, log_to_display: bool):
-        self._gui = gui
-        self._log_controller = LogController()
-=======
-    def __init__(self):
-        self._stdoutput = StdOutPut()
-        self._standard_stdout = sys.stdout
-        self._standard_stderr = sys.stderr
->>>>>>> efed0d98
 
     @property
     def output(self):
