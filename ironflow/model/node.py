--- conflicted
+++ resolved
@@ -58,11 +58,7 @@
         # place_event() is executed *before* the connections are built
         super().place_event()
         for inp in self.inputs:
-<<<<<<< HEAD
-            if inp is None:  # Don't over-write data from loaded sessions with defaults
-=======
             if inp.val is None:  # Don't over-write data from loaded sessions with defaults
->>>>>>> 386bdd81
                 if inp.dtype is not None:
                     inp.update(inp.dtype.default)
                 elif 'val' in inp.add_data.keys():
