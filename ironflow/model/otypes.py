--- conflicted
+++ resolved
@@ -9,28 +9,17 @@
       modules of their own custom nodes.
 """
 
-import pyiron_ontology
-
 
 class OTypeLoader:
-<<<<<<< HEAD
-
-=======
->>>>>>> bf073ec0
     _atomistics = None
 
     @classmethod
     def atomistics(cls, item):
-<<<<<<< HEAD
-        if cls._atomistics is None:
-            cls._atomistics = pyiron_ontology.dynamic.atomistics()
-=======
         # Note: public attribute name must match saved ontology namespace
         if cls._atomistics is None:
             from pyiron_ontology import AtomisticsOntology
 
             cls._atomistics = AtomisticsOntology().onto
->>>>>>> bf073ec0
         return cls._atomistics[item]
 
 
