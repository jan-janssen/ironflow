--- conflicted
+++ resolved
@@ -1197,15 +1197,9 @@
         NodeInputBP(
             label="property",
             dtype=dtypes.Choice(
-<<<<<<< HEAD
-                items=[None] + [o.name for o in ONTO.MaterialProperty.has_objects],
-                valid_classes=[str, type(None)],
-                default=None,
-=======
                 items=[o.name for o in ONTO.MaterialProperty.descendants()],
                 valid_classes=str,
                 default="MaterialProperty",
->>>>>>> bcbb00eb
             ),
         ),
         NodeInputBP(label="source", dtype=dtypes.Float(default=None), otype=None),
@@ -1214,18 +1208,9 @@
     init_outputs = [NodeOutputBP(label="value", dtype=dtypes.Float(), otype=None)]
 
     def _update_otypes(self):
-<<<<<<< HEAD
-        if self.inputs.values.property is not None:
-            otype = getattr(ONTO, self.inputs.values.property)
-        else:
-            otype = None
-        self.inputs.ports.source.otype = otype
-        self.outputs.ports.value.otype = otype
-=======
         otype = getattr(ONTO, self.inputs.values.property)
         self.inputs.ports.source.otype = otype()
         self.outputs.ports.value.otype = otype()
->>>>>>> bcbb00eb
 
     def update_event(self, inp=-1):
         if inp == 0:
