# coding: utf-8
# Copyright (c) Max-Planck-Institut für Eisenforschung GmbH - Computational Materials Design (CM) Department
# Distributed under the terms of "New BSD License", see the LICENSE file.
"""
Ryven nodes specific to pyiron (or with ironflow improvements like an ipywidgets
representation).
"""

from __future__ import annotations

import json
import pickle
from abc import ABC, abstractmethod
from io import BytesIO
from typing import Type, TYPE_CHECKING

import matplotlib.pylab as plt
import numpy as np
import seaborn as sns
from matplotlib.figure import Figure
from matplotlib.axes import Axes
from nglview import NGLWidget
from pandas import DataFrame
from ryvencore.InfoMsgs import InfoMsgs

import pyiron_base
import pyiron_ontology
from pyiron_atomistics import Project, Atoms
import pyiron_atomistics.atomistics.master.murnaghan
from pyiron_atomistics.atomistics.structure.factory import StructureFactory
from pyiron_atomistics.atomistics.job.atomistic import (
    AtomisticGenericJob,
    GenericOutput,
)
from pyiron_atomistics.lammps import list_potentials
from pyiron_atomistics.lammps.lammps import Lammps
from pyiron_atomistics.table.datamining import TableJob  # Triggers the function list
from pyiron_base.jobs.job.util import _get_safe_job_name

from ironflow.node_tools import (
    DataNode,
    dtypes,
    JobMaker,
    JobTaker,
    main_widgets,
    Node,
    NodeInputBP,
    NodeOutputBP,
    PortList,
)
from ironflow.nodes.std.special_nodes import DualNodeBase

if TYPE_CHECKING:
    from pyiron_base import HasGroups

STRUCTURE_FACTORY = StructureFactory()
NUMERIC_TYPES = [int, float, np.number]
ONTO = pyiron_ontology.AtomisticsOntology().onto
REASONER = pyiron_ontology.AtomisticsReasoner(ONTO)


class BeautifulHasGroups:
    """
    A helper class for giving classes that inherit from `pyiron_base.HasGroups` a more appealing representation in
    ipywidgets.
    """

    def __init__(self, has_groups: HasGroups | None):
        self._has_groups = has_groups

    def to_builtin(self, has_groups=None):
        has_groups = has_groups if has_groups is not None else self._has_groups
        if has_groups is not None:
            repr_dict = {}
            for k in has_groups.list_groups():
                repr_dict[k] = self.to_builtin(has_groups[k])
            for k in has_groups.list_nodes():
                repr_dict[k] = str(has_groups[k])
            return repr_dict
        else:
            return None

    def _repr_json_(self):
        return self.to_builtin()

    def _repr_html_(self):
        name = self._has_groups.__class__.__name__
        plain = f"{name}({json.dumps(self.to_builtin(), indent=2, default=str)})"
        return "<pre>" + plain + "</pre>"


class Project_Node(DataNode):
    """
    Create a pyiron project.

    Inputs:
        name (str): The name of the project. Will access existing project data under that name. (Default is ".".)

    Outputs:
        project (pyiron_atomistics.Project): The project object.
    """

    # this __doc__ string will be displayed as tooltip in the editor

    title = "Project"
    init_inputs = [
        NodeInputBP(dtype=dtypes.String(default="."), label="name"),
    ]
    init_outputs = [
        NodeOutputBP(label="project", dtype=dtypes.Data(valid_classes=Project)),
    ]
    color = "#aabb44"

    def node_function(self, name, **kwargs) -> dict:
        return {"project": Project(name)}

    @property
    def extra_representations(self) -> dict:
        return {
            "name": str(self.inputs.values.name),
            **self.batched_representation(
                "job_table", self._job_table, self.outputs.values.project
            ),
        }

    @staticmethod
    def _job_table(project: Project):
        return project.job_table(all_columns=False)


class JobTable_Node(Node):
    title = "JobTable"
    init_inputs = [
        NodeInputBP(type_="exec", label="refresh"),
        NodeInputBP(dtype=dtypes.Data(valid_classes=Project), label="project"),
    ]
    init_outputs = [NodeOutputBP(label="Table")]
    color = "#aabb44"

    def node_function(self, project, **kwargs) -> dict:
        return {"Table": self.outputs.values.project.job_table(all_columns=False)}


class OutputsOnlyAtoms(DataNode, ABC):
    """
    A helper class that manages representations for nodes whose only output is a `pyiron_atomistics.Atoms` object.

    Outputs:
        structure (pyiron_atomistics.Atoms): An atomic structure.
    """

    init_outputs = [
        NodeOutputBP(label="structure", dtype=dtypes.Data(valid_classes=Atoms)),
    ]
    color = "#aabb44"

    @property
    def extra_representations(self) -> dict:
        return {
            **self.batched_representation(
                "plot3d", self._plot3d, self.outputs.values.structure
            ),
        }

    @staticmethod
    def _plot3d(structure):
        return structure.plot3d()


class BulkStructure_Node(OutputsOnlyAtoms):
    """
    Generate a bulk atomic structure.

    Inputs:
        element (str): The atomic symbol for the desired atoms. (Default is "Fe".)
        crystal_structure (str | None): Must be one of sc, fcc, bcc, hcp, diamond, zincblende,
                                rocksalt, cesiumchloride, fluorite or wurtzite.
        a (float | None): Lattice constant.
        c (float | None): Lattice constant.
        c_over_a (float | None): c/a ratio used for hcp.  Default is ideal ratio: sqrt(8/3).
        u (float | None): Internal coordinate for Wurtzite structure.
        orthorhombic (bool): Construct orthorhombic unit cell instead of primitive cell. (Takes precedence over cubic
            flag when both are true.)
        cubic (bool): Construct cubic unit cell if possible.

    Outputs:
        structure (pyiron_atomistics.Atoms): A mono-species bulk structure.
    """

    # this __doc__ string will be displayed as tooltip in the editor

    title = "BulkStructure"
    init_inputs = [
        NodeInputBP(
            label="element",
            dtype=dtypes.String(default="Fe"),
<<<<<<< HEAD
            otype=ONTO["CreateStructureBulk/input/element"],
=======
            otype=ONTO.bulk_structure_input_element,
>>>>>>> bf073ec0
        ),
        NodeInputBP(
            dtype=dtypes.Choice(
                default=None,
                items=[
                    None,
                    "sc",
                    "fcc",
                    "bcc",
                    "hcp",
                    "diamond",
                    "zincblende",
                    "rocksalt",
                    "cesiumchloride",
                    "fluorite",
                    "wurtzite",
                ],
                allow_none=True,
            ),
            label="crystal_structure",
        ),
        NodeInputBP(dtype=dtypes.Float(default=None, allow_none=True), label="a"),
        NodeInputBP(dtype=dtypes.Float(default=None, allow_none=True), label="c"),
        NodeInputBP(
            dtype=dtypes.Float(default=None, allow_none=True), label="c_over_a"
        ),
        NodeInputBP(dtype=dtypes.Float(default=None, allow_none=True), label="u"),
        NodeInputBP(dtype=dtypes.Boolean(default=False), label="orthorhombic"),
        NodeInputBP(dtype=dtypes.Boolean(default=False), label="cubic"),
    ]

    init_outputs = [
        NodeOutputBP(
            label="structure",
            dtype=dtypes.Data(valid_classes=Atoms),
<<<<<<< HEAD
            otype=ONTO["CreateStructureBulk/output/structure"],
=======
            otype=ONTO.bulk_structure_output_structure,
>>>>>>> bf073ec0
        ),
    ]

    def node_function(
        self,
        element,
        crystal_structure,
        a,
        c,
        c_over_a,
        u,
        orthorhombic,
        cubic,
        **kwargs,
    ) -> dict:
        return {
            "structure": STRUCTURE_FACTORY.bulk(
                element,
                crystalstructure=crystal_structure,
                a=a,
                c=c,
                covera=c_over_a,
                u=u,
                orthorhombic=orthorhombic,
                cubic=cubic,
            )
        }


class Repeat_Node(OutputsOnlyAtoms):
    """
    Repeat atomic structure supercell.

    Inputs:
        structure (pyiron_atomistics.Atoms): The structure to repeat periodically.
        all (int): The number of times to repeat it in each of the three bravais lattice directions.

    Outputs:
        structure (pyiron_atomistics.Atoms): A repeated copy of the input structure.
    """

    # this __doc__ string will be displayed as tooltip in the editor

    title = "Repeat"
    init_inputs = [
        NodeInputBP(dtype=dtypes.Data(valid_classes=Atoms), label="structure"),
        NodeInputBP(dtype=dtypes.Integer(default=1, bounds=(1, 100)), label="all"),
    ]

    def node_function(self, structure, all, **kwargs) -> dict:
        return {"structure": structure.repeat(all)}


class ApplyStrain_Node(OutputsOnlyAtoms):
    """
    Apply strain on atomic structure supercell.

    Inputs:
        structure (pyiron_atomistics.Atoms): The atomic structure to strain.
        strain (float): The isotropic strain to apply, where 0 is unstrained. (Default is 0.)

    Outputs:
        (pyiron_atomistics.Atoms): A strained copy of the input structure.
    """

    title = "ApplyStrain"
    init_inputs = [
        NodeInputBP(dtype=dtypes.Data(valid_classes=Atoms), label="structure"),
        NodeInputBP(dtype=dtypes.Float(default=0, bounds=(-100, 100)), label="strain"),
    ]

    def node_function(self, structure, strain, **kwargs) -> dict:
        return {"structure": structure.apply_strain(float(strain), return_box=True)}


class AtomisticTaker(JobTaker, ABC):
    valid_job_classes = [Lammps]
    init_outputs = JobTaker.init_outputs + [
        NodeOutputBP(
            dtype=dtypes.List(valid_classes=[float, np.floating]), label="energy_pot"
        ),
        NodeOutputBP(
            dtype=dtypes.List(valid_classes=[float, np.floating]), label="forces"
        ),
    ]

    def _get_output_from_job(self, finished_job: Lammps, **kwargs):
        return {
            "energy_pot": finished_job.output.energy_pot,
            "forces": finished_job.output.forces,
        }

    @property
    def extra_representations(self) -> dict:
        return {
            **self.batched_representation(
                "job", BeautifulHasGroups, self.outputs.values.job
            ),
        }


class CalcStatic_Node(AtomisticTaker):
    """
    Execute a static atomistic engine evaluation.
    """

    title = "CalcStatic"

    def _modify_job(self, copied_job: Lammps, **kwargs) -> Lammps:
        copied_job.calc_static()
        return copied_job


def pressure_input():
    return NodeInputBP(
        dtype=dtypes.Data(
            default=None, allow_none=True, valid_classes=[float, list, np.ndarray]
        ),
        label="pressure",
    )


class CalcMinimize_Node(AtomisticTaker):
    """
    Execute a static atomistic engine evaluation.
    """

    title = "CalcMinimize"
    init_inputs = AtomisticTaker.init_inputs + [
        NodeInputBP(dtype=dtypes.Float(default=0.0), label="ionic_energy_tolerance"),
        NodeInputBP(dtype=dtypes.Float(default=1e-4), label="ionic_force_tolerance"),
        NodeInputBP(dtype=dtypes.Integer(default=100000), label="max_iter"),
        pressure_input(),
        NodeInputBP(dtype=dtypes.Integer(default=100), label="n_print"),
        NodeInputBP(dtype=dtypes.Choice(default="cg", items=["cg"]), label="style"),
    ]

    def _modify_job(
        self,
        copied_job: Lammps,
        ionic_energy_tolerance,
        ionic_force_tolerance,
        max_iter,
        pressure,
        n_print,
        style,
        **kwargs,
    ) -> Lammps:
        copied_job.calc_minimize(
            ionic_energy_tolerance=ionic_energy_tolerance,
            ionic_force_tolerance=ionic_force_tolerance,
            max_iter=max_iter,
            pressure=pressure,
            n_print=n_print,
            style=style,
        )
        return copied_job


class CalcMD_Node(AtomisticTaker):
    """
    Execute a static atomistic engine evaluation.
    """

    title = "CalcMD"
    init_inputs = AtomisticTaker.init_inputs + [
        NodeInputBP(
            dtype=dtypes.Float(default=None, allow_none=True), label="temperature"
        ),
        pressure_input(),
        NodeInputBP(dtype=dtypes.Integer(default=1000), label="n_ionic_steps"),
        NodeInputBP(dtype=dtypes.Float(default=1.0), label="time_step"),
        NodeInputBP(dtype=dtypes.Integer(default=100), label="n_print"),
        NodeInputBP(
            dtype=dtypes.Float(default=100.0), label="temperature_damping_timescale"
        ),
        NodeInputBP(
            dtype=dtypes.Float(default=1000.0), label="pressure_damping_timescale"
        ),
        NodeInputBP(dtype=dtypes.Integer(default=None, allow_none=True), label="seed"),
        NodeInputBP(
            dtype=dtypes.Float(default=None, allow_none=True),
            label="initial_temperature",
        ),
        NodeInputBP(
            dtype=dtypes.Choice(default="langevin", items=["langevin", "nose-hoover"]),
            label="dynamics",
        ),
    ]

    def _modify_job(
        self,
        copied_job: Lammps,
        temperature,
        pressure,
        n_ionic_steps,
        time_step,
        n_print,
        temperature_damping_timescale,
        pressure_damping_timescale,
        seed,
        initial_temperature,
        dynamics,
        **kwargs,
    ) -> Lammps:
        copied_job.calc_md(
            temperature=temperature,
            pressure=pressure,
            n_ionic_steps=n_ionic_steps,
            time_step=time_step,
            n_print=n_print,
            temperature_damping_timescale=temperature_damping_timescale,
            pressure_damping_timescale=pressure_damping_timescale,
            seed=seed,
            initial_temperature=initial_temperature,
            langevin=dynamics == "langevin",
        )
        return copied_job


class CalcMurnaghan_Node(JobMaker):
    title = "CalcMurnaghan"
    valid_job_classes = [pyiron_atomistics.atomistics.master.murnaghan.Murnaghan]

    init_inputs = list(JobMaker.init_inputs) + [
        NodeInputBP(
            label="engine",
            dtype=dtypes.Data(valid_classes=AtomisticGenericJob),
<<<<<<< HEAD
            otype=ONTO["Murnaghan/ref_job"],
=======
            otype=ONTO.murnaghan_input_job,
>>>>>>> bf073ec0
        ),
        NodeInputBP(label="num_points", dtype=dtypes.Integer(default=11)),
        NodeInputBP(
            label="fit_type",
            dtype=dtypes.Choice(
                default="polynomial",
                items=[
                    "polynomial",
                    "birch",
                    "birchmurnaghan",
                    "murnaghan",
                    "pouriertarantola",
                    "vinet",
                ],
            ),
        ),
        NodeInputBP(label="fit_order", dtype=dtypes.Integer(default=3)),
        NodeInputBP(label="vol_range_fraction", dtype=dtypes.Float(default=0.1)),
        # NodeInputBP(label="axes", dtype=dtypes),
        # NodeInputBP(label="strains", dtype=dtypes),
    ]
    init_outputs = list(JobMaker.init_outputs) + [
        NodeOutputBP(label="eq_energy", dtype=dtypes.Float()),
        NodeOutputBP(label="eq_volume", dtype=dtypes.Float()),
        NodeOutputBP(
            label="eq_bulk_modulus",
            dtype=dtypes.Float(),
            otype=ONTO.murnaghan_output_bulk_modulus,
        ),
        NodeOutputBP(
            label="eq_b_prime",
            dtype=dtypes.Float(),
<<<<<<< HEAD
            otype=ONTO["Murnaghan/output/equilibrium_b_prime"],
=======
            otype=ONTO.murnaghan_output_b_prime,
>>>>>>> bf073ec0
        ),
        NodeOutputBP(label="volumes", dtype=dtypes.List(valid_classes=float)),
        NodeOutputBP(label="energies", dtype=dtypes.List(valid_classes=float)),
    ]

    def _generate_job(
        self,
        name,
        project,
        engine,
        num_points,
        fit_type,
        fit_order,
        vol_range_fraction,
        **kwargs,
    ) -> pyiron_atomistics.atomistics.master.murnaghan.Murnaghan:
        job = project.atomistics.job.Murnaghan(name)
        job.ref_job = engine
        job.input["num_points"] = num_points
        job.input["fit_type"] = fit_type
        job.input["fit_order"] = fit_order
        job.input["vol_range"] = vol_range_fraction
        return job

    def _get_output_from_job(
        self,
        finished_job: pyiron_atomistics.atomistics.master.murnaghan.Murnaghan,
        **kwargs,
    ):
        return {
            "eq_energy": finished_job["output/equilibrium_energy"],
            "eq_volume": finished_job["output/equilibrium_volume"],
            "eq_bulk_modulus": finished_job["output/equilibrium_bulk_modulus"],
            "eq_b_prime": finished_job["output/equilibrium_b_prime"],
            "volumes": finished_job["output/volume"],
            "energies": finished_job["output/energy"],
        }


class PyironTable_Node(JobMaker):
    title = "PyironTable"
    valid_job_classes = [pyiron_base.TableJob]

    init_inputs = list(JobMaker.init_inputs)
    n_fixed_input_cols = len(init_inputs)
    n_table_cols = 2  # TODO: allow user to change number of cols
    for n in np.arange(n_table_cols):
        init_inputs.append(
            NodeInputBP(
                dtype=dtypes.Choice(
                    default="get_job_name",
                    items=[
                        f.__name__ for f in pyiron_base.TableJob._system_function_lst
                    ],
                ),
                label=f"Col_{n + 1}",
            )
        )
    init_outputs = JobMaker.init_outputs + [
        NodeOutputBP(dtype=dtypes.Data(valid_classes=DataFrame), label="dataframe"),
    ]
    n_fixed_output_cols = len(init_outputs)
    for n in np.arange(n_table_cols):
        init_outputs.append(NodeOutputBP(label=f"Col_{n + 1}"))

    def _generate_job(self, name, project, **kwargs) -> pyiron_base.TableJob:
        job = project.base.job.TableJob(name)
        for n in np.arange(self.n_table_cols):
            getattr(job.add, self.inputs[n + self.n_fixed_input_cols].val)
        return job

    def _get_output_from_job(self, finished_job: pyiron_base.TableJob, **kwargs):
        df = finished_job.get_dataframe()
        return {
            f"Col_{n + 1}": df.iloc[:, n + 1].values
            for n in range(self.n_table_cols)
            # iloc n + 1 because somehow job_id is always a column, and we don't care
        }


class Engine(DataNode):
    """
    A parent class for engines (jobs).
    """

    color = "#5d95de"


class Lammps_Node(Engine):
    """
    Creates a Lammps engine (job) object for use by a calculator
    """

    title = "Lammps"
    version = "v0.2"
    init_inputs = [
        NodeInputBP(dtype=dtypes.Data(valid_classes=Project), label="project"),
        NodeInputBP(
            label="structure",
            dtype=dtypes.Data(valid_classes=Atoms),
<<<<<<< HEAD
            otype=ONTO["LAMMPS/input/structure"],
=======
            otype=ONTO.lammps_input_structure,
>>>>>>> bf073ec0
        ),
        NodeInputBP(
            dtype=dtypes.Choice(
                default=None,
                items=["Set structure first"],
                valid_classes=str,
            ),
            label="potential",
        ),
    ]
    init_outputs = [
        NodeOutputBP(
<<<<<<< HEAD
            label="engine", dtype=dtypes.Data(valid_classes=Lammps), otype=ONTO.LAMMPS
=======
            label="engine",
            dtype=dtypes.Data(valid_classes=Lammps),
            otype=ONTO.lammps_output_job,
>>>>>>> bf073ec0
        ),
    ]

    def _get_potentials(self):
        # TODO: This is terribly inefficient for very large structures or long batches
        if self.inputs.ports.structure.dtype.batched:
            structure = self.inputs.values.structure[0].copy()
            for other in self.inputs.values.structure[1:]:
                structure += other
        else:
            structure = self.inputs.values.structure
        return list_potentials(structure)

    def _update_potential_choices(self):
        last_potential = self.inputs.values.potential
        available_potentials = self._get_potentials()

        if len(available_potentials) == 0:
            self.inputs.ports.potential.val = None
            self.inputs.ports.potential.dtype.items = ["No valid potential"]
        else:
            if (
                last_potential not in available_potentials
                and len(self.inputs.ports.potential.connections) == 0
            ):
                if self.inputs.ports.potential.dtype.batched:
                    self.inputs.ports.potential.val = available_potentials
                else:
                    self.inputs.ports.potential.val = available_potentials[0]
            self.inputs.ports.potential.dtype.items = available_potentials

    def update_event(self, inp=-1):
        if inp == 1 and self.inputs.ports.structure.valid_val:
            self._update_potential_choices()
        super().update_event(inp=inp)

    def node_function(self, project, structure, potential, **kwargs) -> dict:
        job = project.create.job.Lammps("_Lammps_Engine", delete_existing_job=True)
        job.structure = structure
        job.potential = potential
        return {"engine": job}

    @property
    def extra_representations(self) -> dict:
        return {
            **self.batched_representation(
                "job", BeautifulHasGroups, self.outputs.values.engine
            ),
        }


class LammpsPotentials_Node(DataNode):
    """
    Given a structure, returns the available compatible Lammps potential names.
    """

    title = "LammpsPotentials"
    color = "#aabb44"

    init_inputs = [
        NodeInputBP(dtype=dtypes.Data(valid_classes=Atoms), label="structure"),
    ]
    init_outputs = [
        NodeOutputBP(dtype=dtypes.List(valid_classes=str), label="potentials"),
    ]

    def node_function(self, structure, **kwargs) -> dict:
        return {
            "potentials": list_potentials(structure),
        }


class Select_Node(DataNode):
    """
    Select a single elemnt of an iterable input.
    """

    title = "Select"
    init_inputs = [
        NodeInputBP(dtype=dtypes.List(valid_classes=object), label="array"),
        NodeInputBP(dtype=dtypes.Integer(default=0), label="i"),
    ]
    init_outputs = [
        NodeOutputBP(label="item", dtype=dtypes.Data(valid_classes=object)),
    ]
    color = "#aabb44"

    def node_function(self, array, i, **kwargs) -> dict:
        return {"item": array[i]}


class Slice_Node(DataNode):
    """
    Slice a numpy array, list, or tuple, and return it as a numpy array.

    When both `i` and `j` are `None`: Return the input whole.
    When `i` is not `None` and `j` is: Return the slice `[i:]`
    When `i` is `None` and `j` isn't: Return the slice `[:j]`
    When neither are `None`: Return the slice `[i:j]`
    """

    title = "Slice"
    init_inputs = [
        NodeInputBP(dtype=dtypes.List(valid_classes=object), label="array"),
        NodeInputBP(dtype=dtypes.Integer(default=None, allow_none=True), label="i"),
        NodeInputBP(dtype=dtypes.Integer(default=None, allow_none=True), label="j"),
    ]
    init_outputs = [
        NodeOutputBP(label="sliced", dtype=dtypes.List(valid_classes=object)),
    ]
    color = "#aabb44"

    def node_function(self, array, i, j, **kwargs) -> dict:
        converted = np.array(array)
        if i is None and j is None:
            sliced = converted
        elif i is not None and j is None:
            sliced = converted[i:]
        elif i is None and j is not None:
            sliced = converted[:j]
        else:
            sliced = converted[i:j]
        return {"sliced": sliced}


class Transpose_Node(DataNode):
    """
    Interprets list-like input as a numpy array and transposes it.
    """

    title = "Transpose"
    init_inputs = [
        NodeInputBP(dtype=dtypes.List(valid_classes=object), label="array"),
    ]
    init_outputs = [
        NodeOutputBP(dtype=dtypes.List(valid_classes=object), label="transposed"),
    ]
    color = "#aabb44"

    def node_function(self, array, **kwargs) -> dict:
        array = np.array(array)  # Ensure array
        if len(array.shape) < 2:
            array = np.array([array])  # Ensure transposable
        return {"transposed": np.array(array).T}


class AtomisticOutput_Node(DataNode):
    """
    Select Generic Output item.

    Inputs:
        job (AtomisticGenericJob): A job with an `output` attribute of type
            `pyiron_atomistics.atomistics.job.atomistic.GenericOutput`.
        field (dtypes.Choice): Which output field to look at. Automatically populates once the job is valid.

    Outputs:
        output (numpy.ndarray): The selected output field.
    """

    version = "v0.1"
    title = "AtomisticOutput"
    init_inputs = [
        NodeInputBP(dtype=dtypes.Data(valid_classes=AtomisticGenericJob), label="job"),
        NodeInputBP(
            dtype=dtypes.Choice(
                default="steps",
                items={
                    k for k in GenericOutput.__dict__.keys() if not k.startswith("__")
                },
                valid_classes=str,
            ),
            label="field",
        ),
    ]
    init_outputs = [
        NodeOutputBP(
            dtype=dtypes.List(valid_classes=[int, float, np.number]), label="output"
        ),
    ]
    color = "#c69a15"

    def node_function(self, job, field, **kwargs) -> dict:
        return {"output": job[f"output/generic/{field}"]}


class IntRand_Node(DataNode):
    """
    Generate a random non-negative integer.

    Inputs:
        high (int): Biggest possible integer. (Default is 1).
        length (int): How many random numbers to generate. (Default is 1.)

    Outputs:
        randint (int|numpy.ndarray): The randomly generated value(s).
    """

    # this __doc__ string will be displayed as tooltip in the editor

    title = "IntRandom"
    init_inputs = [
        NodeInputBP(dtype=dtypes.Integer(default=0), label="low"),
        NodeInputBP(dtype=dtypes.Integer(default=1), label="high"),
        NodeInputBP(dtype=dtypes.Integer(default=1), label="length"),
    ]
    init_outputs = [
        NodeOutputBP(dtype=dtypes.List(valid_classes=np.integer), label="randint"),
    ]
    color = "#aabb44"

    def node_function(self, low, high, length, *args, **kwargs) -> dict:
        return {"randint": np.random.randint(low, high=high, size=length)}


class JobName_Node(DataNode):
    """
    Create a sanitized job name, optionally with a floating point parameter.

    Inputs:
        name_base (str): The stem for the final name. (Default is "job".)
        parameter (float|None): The parameter value to add to the name.
        ndigits (int|None): How many digits to keep from floating point values.
            (Default 8. Use None to not round at all.)
        special_symbols (dict|None): Not documented, sorry. (Default is None.)

    Outputs:
        job_name (str): The base plus float sanitized into a valid job name.
    """

    title = "JobName"
    init_inputs = [
        NodeInputBP(dtype=dtypes.String(default="job"), label="name_base"),
        NodeInputBP(
            dtype=dtypes.Float(default=None, allow_none=True), label="parameter"
        ),
        NodeInputBP(dtype=dtypes.Integer(default=8, allow_none=True), label="ndigits"),
        NodeInputBP(
            dtype=dtypes.Data(default=None, valid_classes=dict, allow_none=True),
            label="special_symbols",
        ),
    ]
    init_outputs = [
        NodeOutputBP(label="job_name", dtype=dtypes.String()),
    ]
    color = "#aabb44"

    def node_function(self, name_base, parameter, ndigits, special_symbols, **kwargs):
        name = (name_base, parameter) if parameter is not None else name_base
        return {
            "job_name": _get_safe_job_name(
                name, ndigits=ndigits, special_symbols=special_symbols
            )
        }


class Linspace_Node(DataNode):
    """
    Generate a linear mesh in a given range using `np.linspace`.

    Inputs:
        min (int): The lower bound (inclusive). (Default is 1.)
        max (int): The upper bound (inclusive). (Default is 2.)
        steps (int): How many samples to take inside (min, max). (Default is 10.)

    Outputs:
        linspace (numpy.ndarray): A uniform sampling over the requested range.
    """

    # this __doc__ string will be displayed as tooltip in the editor

    title = "Linspace"
    init_inputs = [
        NodeInputBP(dtype=dtypes.Float(default=1.0), label="min"),
        NodeInputBP(dtype=dtypes.Float(default=2.0), label="max"),
        NodeInputBP(dtype=dtypes.Integer(default=10), label="steps"),
    ]
    init_outputs = [
        NodeOutputBP(dtype=dtypes.List(valid_classes=np.floating), label="linspace")
    ]
    color = "#aabb44"

    def node_function(self, min, max, steps, **kwargs) -> dict:
        return {"linspace": np.linspace(min, max, steps)}


class Plot3d_Node(Node):
    """
    Plot a structure with NGLView.

    Inputs:
        structure (pyiron_atomistics.Atoms): The structure to plot.

    Outputs:
        plot3d (nglview.widget.NGLWidget): The plot object.
        structure (pyiron_atomistics.Atoms): The raw structure object passed in.
    """

    title = "Plot3d"
    version = "v0.1"
    init_inputs = [
        NodeInputBP(dtype=dtypes.Data(valid_classes=Atoms), label="structure"),
    ]
    init_outputs = [
        NodeOutputBP(dtype=dtypes.Data(valid_classes=NGLWidget), label="plot3d"),
        NodeOutputBP(dtype=dtypes.Data(valid_classes=Atoms), label="structure"),
    ]
    color = "#5d95de"

    def update_event(self, inp=-1):
        self.set_output_val(0, self.inputs.values.structure.plot3d())
        self.set_output_val(1, self.inputs.values.structure)


class Matplot_Node(Node):
    """
    A 2D matplotlib plot.

    Inputs:
        x (list | numpy.ndarray): Data for the x-axis.
        y (list | numpy.ndarray): Data for the y-axis.
        fig (Figure | None): The figure to plot to.
        marker (matplotlib marker choice | None): Marker style.
        linestyle (matplotlib linestyle choice | None): Line style.
        color (str): HTML or hex color name.
        alpha (float): Transparency.
        label (str | None): Legend.
        xlabel (str | None): X-axis label.
        ylabel (str | None): Y-axis label.
        title (str | None): Figure title.
        legend (bool): Whether to add the legend.
        tight_layout (bool): Call matplotlib `tight_layout` command.

    Outputs:
        fig (matplotlib.figure.Figure): The resulting figure after a
        `matplotlib.pyplot.plot` call on x and y.
    """

    title = "MatPlot"
    version = "v0.1"
    init_inputs = [
        NodeInputBP(dtype=dtypes.Untyped(), label="x"),
        NodeInputBP(dtype=dtypes.Untyped(), label="y"),
        NodeInputBP(
            dtype=dtypes.Data(valid_classes=Figure, allow_none=True), label="fig"
        ),
        NodeInputBP(
            dtype=dtypes.Choice(
                default="o",
                items=[
                    "none",
                    ".",
                    ",",
                    "o",
                    "v",
                    "^",
                    "<",
                    ">",
                    "1",
                    "2",
                    "3",
                    "4",
                    "8",
                    "s",
                    "p",
                    "P",
                    "*",
                    "h",
                    "H",
                    "+",
                    "x",
                    "X",
                    "d",
                    "D",
                    "|",
                    "_",
                ],
            ),
            label="marker",
        ),
        NodeInputBP(
            dtype=dtypes.Choice(
                default="none",
                items=["none", "solid", "dotted", "dashed", "dashdot"],
            ),
            label="linestyle",
        ),
        NodeInputBP(dtype=dtypes.String(default=None, allow_none=True), label="color"),
        NodeInputBP(dtype=dtypes.Float(default=1.0, bounds=(0.0, 1.0)), label="alpha"),
        NodeInputBP(dtype=dtypes.String(default=None, allow_none=True), label="label"),
        NodeInputBP(dtype=dtypes.String(default=None, allow_none=True), label="xlabel"),
        NodeInputBP(dtype=dtypes.String(default=None, allow_none=True), label="ylabel"),
        NodeInputBP(dtype=dtypes.String(default=None, allow_none=True), label="title"),
        NodeInputBP(dtype=dtypes.Boolean(default=False), label="legend"),
        NodeInputBP(dtype=dtypes.Boolean(default=True), label="tight_layout"),
    ]
    init_outputs = [
        NodeOutputBP(dtype=dtypes.Data(valid_classes=Figure), label="fig"),
    ]
    color = "#5d95de"

    def update_event(self, inp=-1):
        super().update_event()
        plt.ioff()
        if self.all_input_is_valid:
            try:
                if self.inputs.values.fig is None:
                    fig, ax = plt.subplots()
                else:
                    fig, ax = self.deepcopy_matplot(self.inputs.values.fig)
                ax.plot(
                    self.inputs.values.x,
                    self.inputs.values.y,
                    marker=self.inputs.values.marker,
                    linestyle=self.inputs.values.linestyle,
                    color=self.inputs.values.color,
                    alpha=self.inputs.values.alpha,
                    label=self.inputs.values.label,
                )
                if self.inputs.values.xlabel is not None:
                    ax.set_xlabel(self.inputs.values.xlabel)
                if self.inputs.values.ylabel is not None:
                    ax.set_ylabel(self.inputs.values.ylabel)
                if self.inputs.values.title is not None:
                    ax.set_title(self.inputs.values.title)
                if self.inputs.values.legend:
                    fig.legend()
                if self.inputs.values.tight_layout:
                    fig.tight_layout()
                self.set_output_val(0, fig)
                plt.ion()
            except Exception as e:
                self.set_all_outputs_to_none()
                plt.ion()
                raise e

    @staticmethod
    def deepcopy_matplot(fig: Figure) -> tuple[Figure, Axes]:
        # Courtesty of StackOverflow @ImportanceOfBeingErnest
        # https://stackoverflow.com/questions/45810557/pyplot-copy-an-axes-content-and-show-it-in-a-new-figure
        buf = BytesIO()
        pickle.dump(fig, buf)
        buf.seek(0)
        fig_copy = pickle.load(buf)
        return fig_copy, fig_copy.axes[0]


_seaborn_method_map = {
    "scatter": sns.scatterplot,
    "hist": sns.histplot,
    "joint": sns.jointplot,
}


class QuickPlot_Node(Node):
    """
    Make a variety of quick and dirty plots with Seaborn.
    """

    title = "QuickPlot"
    color = "#5d95de"

    init_inputs = [
        NodeInputBP(dtype=dtypes.Untyped(), label="x"),
        NodeInputBP(dtype=dtypes.Untyped(), label="y"),
        NodeInputBP(
            dtype=dtypes.Choice(
                default="scatter",
                items=list(_seaborn_method_map.keys()),
            ),
            label="type",
        ),
    ]
    init_outputs = [NodeOutputBP(label="plot")]

    def update_event(self, inp=-1):
        super().update_event()
        plt.ioff()
        if self.all_input_is_valid:
            try:
                plt.clf()
                plot_function = _seaborn_method_map[self.inputs.values.type]
                out = plot_function(x=self.inputs.values.x, y=self.inputs.values.y)
                self.set_output_val(0, out.figure)
                plt.ion()
            except Exception as e:
                self.set_all_outputs_to_none()
                plt.ion()
                raise e


class Sin_Node(DataNode):
    """
    Call `numpy.sin` on a value.

    Inputs:
        x (int|float|list|numpy.ndarray|...): The value to sine transform.

    Outputs:
        sin (float|numpy.ndarray): The sine of x.
    """

    title = "Sin"
    version = "v0.1"
    init_inputs = [
        NodeInputBP(dtype=dtypes.List(valid_classes=NUMERIC_TYPES), label="x"),
    ]
    init_outputs = [
        NodeOutputBP(dtype=dtypes.List(valid_classes=NUMERIC_TYPES), label="sin"),
    ]
    color = "#5d95de"

    def node_function(self, x, **kwargs) -> dict:
        return {"sin": np.sin(x)}


class ForEach_Node(Node):
    title = "ForEach"
    version = "v0.1"
    init_inputs = [
        NodeInputBP(type_="exec", label="start"),
        NodeInputBP(type_="exec", label="reset"),
        NodeInputBP(dtype=dtypes.List(), label="elements"),
    ]
    init_outputs = [
        NodeOutputBP(label="loop", type_="exec"),
        NodeOutputBP(label="e", type_="data"),
        NodeOutputBP(label="finished", type_="exec"),
    ]
    color = "#b33a27"

    _count = 0

    def update_event(self, inp=-1):
        if inp == 0:
            self._count += 1
            if len(self.inputs.values.elements) > self._count:
                e = self.inputs.values.elements[self._count]
                self.set_output_val(1, e)
                self.exec_output(0)
            else:
                self.exec_output(2)
        elif inp > 0:
            self._count = 0
        self.val = self._count


class ExecCounter_Node(DualNodeBase):
    title = "ExecCounter"
    version = "v0.1"
    init_inputs = [
        NodeInputBP(type_="exec"),
    ]
    init_outputs = [
        NodeOutputBP(type_="exec"),
    ]
    color = "#5d95de"

    def __init__(self, params):
        super().__init__(params, active=True)
        self._count = 0

    def update_event(self, inp=-1):
        if self.active and inp == 0:
            self._count += 1
            self.val = self._count
        elif not self.active:
            self.val = self.input(0)


class Click_Node(Node):
    title = "Click"
    version = "v0.1"
    main_widget_class = main_widgets.ButtonNodeWidget
    init_inputs = []
    init_outputs = [NodeOutputBP(type_="exec")]
    color = "#99dd55"

    def update_event(self, inp=-1):
        self.exec_output(0)


class Property_Node(DataNode):
    title = "MaterialProperty"

    init_inputs = [
        NodeInputBP(
            label="property",
            dtype=dtypes.Choice(
<<<<<<< HEAD
                items=[o.name for o in ONTO.MaterialProperty.has_objects],
                valid_classes=str,
=======
                items=[o.name for o in ONTO.MaterialProperty.descendants()],
                valid_classes=str,
                default="MaterialProperty",
>>>>>>> bf073ec0
            ),
        ),
        NodeInputBP(label="source", dtype=dtypes.Float(default=None), otype=None),
    ]

    init_outputs = [NodeOutputBP(label="value", dtype=dtypes.Float(), otype=None)]

    def _update_otypes(self):
        otype = getattr(ONTO, self.inputs.values.property)
        self.inputs.ports.source.otype = otype()
        self.outputs.ports.value.otype = otype()

    def update_event(self, inp=-1):
        if inp == 0:
            self._update_otypes()
        super().update_event(inp=inp)

    def node_function(self, property, source, *args, **kwargs) -> dict:
        # upstream_otype = self.inputs.ports.source.connections[0].out.otype
        # conversion = REASONER.convert_unit(upstream_otype)
        return {"value": source}  # * conversion if source is not None else None}


nodes = [
    Project_Node,
    BulkStructure_Node,
    Repeat_Node,
    ApplyStrain_Node,
    Lammps_Node,
    JobName_Node,
    AtomisticOutput_Node,
    Plot3d_Node,
    IntRand_Node,
    Linspace_Node,
    Sin_Node,
    ExecCounter_Node,
    Matplot_Node,
    Click_Node,
    ForEach_Node,
    Transpose_Node,
    Slice_Node,
]<|MERGE_RESOLUTION|>--- conflicted
+++ resolved
@@ -194,11 +194,7 @@
         NodeInputBP(
             label="element",
             dtype=dtypes.String(default="Fe"),
-<<<<<<< HEAD
-            otype=ONTO["CreateStructureBulk/input/element"],
-=======
             otype=ONTO.bulk_structure_input_element,
->>>>>>> bf073ec0
         ),
         NodeInputBP(
             dtype=dtypes.Choice(
@@ -234,11 +230,7 @@
         NodeOutputBP(
             label="structure",
             dtype=dtypes.Data(valid_classes=Atoms),
-<<<<<<< HEAD
-            otype=ONTO["CreateStructureBulk/output/structure"],
-=======
             otype=ONTO.bulk_structure_output_structure,
->>>>>>> bf073ec0
         ),
     ]
 
@@ -467,11 +459,7 @@
         NodeInputBP(
             label="engine",
             dtype=dtypes.Data(valid_classes=AtomisticGenericJob),
-<<<<<<< HEAD
-            otype=ONTO["Murnaghan/ref_job"],
-=======
             otype=ONTO.murnaghan_input_job,
->>>>>>> bf073ec0
         ),
         NodeInputBP(label="num_points", dtype=dtypes.Integer(default=11)),
         NodeInputBP(
@@ -504,11 +492,7 @@
         NodeOutputBP(
             label="eq_b_prime",
             dtype=dtypes.Float(),
-<<<<<<< HEAD
-            otype=ONTO["Murnaghan/output/equilibrium_b_prime"],
-=======
             otype=ONTO.murnaghan_output_b_prime,
->>>>>>> bf073ec0
         ),
         NodeOutputBP(label="volumes", dtype=dtypes.List(valid_classes=float)),
         NodeOutputBP(label="energies", dtype=dtypes.List(valid_classes=float)),
@@ -609,11 +593,7 @@
         NodeInputBP(
             label="structure",
             dtype=dtypes.Data(valid_classes=Atoms),
-<<<<<<< HEAD
-            otype=ONTO["LAMMPS/input/structure"],
-=======
             otype=ONTO.lammps_input_structure,
->>>>>>> bf073ec0
         ),
         NodeInputBP(
             dtype=dtypes.Choice(
@@ -626,13 +606,9 @@
     ]
     init_outputs = [
         NodeOutputBP(
-<<<<<<< HEAD
-            label="engine", dtype=dtypes.Data(valid_classes=Lammps), otype=ONTO.LAMMPS
-=======
             label="engine",
             dtype=dtypes.Data(valid_classes=Lammps),
             otype=ONTO.lammps_output_job,
->>>>>>> bf073ec0
         ),
     ]
 
@@ -1221,14 +1197,9 @@
         NodeInputBP(
             label="property",
             dtype=dtypes.Choice(
-<<<<<<< HEAD
-                items=[o.name for o in ONTO.MaterialProperty.has_objects],
-                valid_classes=str,
-=======
                 items=[o.name for o in ONTO.MaterialProperty.descendants()],
                 valid_classes=str,
                 default="MaterialProperty",
->>>>>>> bf073ec0
             ),
         ),
         NodeInputBP(label="source", dtype=dtypes.Float(default=None), otype=None),
