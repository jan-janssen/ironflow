--- conflicted
+++ resolved
@@ -38,11 +38,7 @@
         'pyiron_base',
         'pyiron_atomistics',
         'pyiron_gui >= 0.0.8',
-<<<<<<< HEAD
-        'pyiron_ontology == 0.0.2',
-=======
         'pyiron_ontology == 0.1.0',
->>>>>>> bcbb00eb
         'ryvencore',
         'seaborn',
         'traitlets',
